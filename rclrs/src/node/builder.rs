use std::ffi::CString;
use std::sync::{Arc, Mutex};

use crate::rcl_bindings::*;
<<<<<<< HEAD
use crate::{ClockType, Context, Node, ParameterInterface, RclrsError, TimeSource, ToResult};
=======
use crate::{
    node::call_string_getter_with_handle, resolve_parameter_overrides, ClockType, Context, Node,
    QoSProfile, RclrsError, TimeSource, ToResult, QOS_PROFILE_CLOCK,
};
>>>>>>> 382f780e

/// A builder for creating a [`Node`][1].
///
/// The builder pattern allows selectively setting some fields, and leaving all others at their default values.
/// This struct instance can be created via [`Node::builder()`][2].
///
/// The default values for optional fields are:
/// - `namespace: "/"`
/// - `use_global_arguments: true`
/// - `arguments: []`
/// - `enable_rosout: true`
/// - `clock_type: ClockType::RosTime`
/// - `clock_qos: QOS_PROFILE_CLOCK`
///
/// # Example
/// ```
/// # use rclrs::{Context, NodeBuilder, Node, RclrsError};
/// let context = Context::new([])?;
/// // Building a node in a single expression
/// let node = NodeBuilder::new(&context, "foo_node").namespace("/bar").build()?;
/// assert_eq!(node.name(), "foo_node");
/// assert_eq!(node.namespace(), "/bar");
/// // Building a node via Node::builder()
/// let node = Node::builder(&context, "bar_node").build()?;
/// assert_eq!(node.name(), "bar_node");
/// // Building a node step-by-step
/// let mut builder = Node::builder(&context, "goose");
/// builder = builder.namespace("/duck/duck");
/// let node = builder.build()?;
/// assert_eq!(node.fully_qualified_name(), "/duck/duck/goose");
/// # Ok::<(), RclrsError>(())
/// ```
///
/// [1]: crate::Node
/// [2]: crate::Node::builder
pub struct NodeBuilder {
    context: Arc<Mutex<rcl_context_t>>,
    name: String,
    namespace: String,
    use_global_arguments: bool,
    arguments: Vec<String>,
    enable_rosout: bool,
    clock_type: ClockType,
    clock_qos: QoSProfile,
}

impl NodeBuilder {
    /// Creates a builder for a node with the given name.
    ///
    /// See the [`Node` docs][1] for general information on node names.
    ///
    /// # Rules for valid node names
    ///
    /// The rules for a valid node name are checked by the [`rmw_validate_node_name()`][2]
    /// function. They are:
    /// - Must contain only the `a-z`, `A-Z`, `0-9`, and `_` characters
    /// - Must not be empty and not be longer than `RMW_NODE_NAME_MAX_NAME_LENGTH`
    /// - Must not start with a number
    ///
    /// Note that node name validation is delayed until [`NodeBuilder::build()`][3].
    ///
    /// # Example
    /// ```
    /// # use rclrs::{Context, NodeBuilder, RclrsError, RclReturnCode};
    /// let context = Context::new([])?;
    /// // This is a valid node name
    /// assert!(NodeBuilder::new(&context, "my_node").build().is_ok());
    /// // This is another valid node name (although not a good one)
    /// assert!(NodeBuilder::new(&context, "_______").build().is_ok());
    /// // This is an invalid node name
    /// assert!(matches!(
    ///     NodeBuilder::new(&context, "röböt")
    ///         .build()
    ///         .unwrap_err(),
    ///     RclrsError::RclError { code: RclReturnCode::NodeInvalidName, .. }
    /// ));
    /// # Ok::<(), RclrsError>(())
    /// ```    
    ///    
    /// [1]: crate::Node#naming
    /// [2]: https://docs.ros2.org/latest/api/rmw/validate__node__name_8h.html#a5690a285aed9735f89ef11950b6e39e3
    /// [3]: NodeBuilder::build
    pub fn new(context: &Context, name: &str) -> NodeBuilder {
        NodeBuilder {
            context: context.rcl_context_mtx.clone(),
            name: name.to_string(),
            namespace: "/".to_string(),
            use_global_arguments: true,
            arguments: vec![],
            enable_rosout: true,
            clock_type: ClockType::RosTime,
            clock_qos: QOS_PROFILE_CLOCK,
        }
    }

    /// Sets the node namespace.
    ///
    /// See the [`Node` docs][1] for general information on namespaces.
    ///
    /// # Rules for valid namespaces
    ///
    /// The rules for a valid node namespace are based on the [rules for a valid topic][2]
    /// and are checked by the [`rmw_validate_namespace()`][3] function. However, a namespace
    /// without a leading forward slash is automatically changed to have a leading forward slash
    /// before it is checked with this function.
    ///
    /// Thus, the effective rules are:
    /// - Must contain only the `a-z`, `A-Z`, `0-9`, `_`, and `/` characters
    /// - Must not have a number at the beginning, or after a `/`
    /// - Must not contain two or more `/` characters in a row
    /// - Must not have a `/` character at the end, except if `/` is the full namespace
    ///
    /// Note that namespace validation is delayed until [`NodeBuilder::build()`][4].
    ///
    /// # Example
    /// ```
    /// # use rclrs::{Context, Node, RclrsError, RclReturnCode};
    /// let context = Context::new([])?;
    /// // This is a valid namespace
    /// let builder_ok_ns = Node::builder(&context, "my_node").namespace("/some/nested/namespace");
    /// assert!(builder_ok_ns.build().is_ok());
    /// // This is an invalid namespace
    /// assert!(matches!(
    ///     Node::builder(&context, "my_node")
    ///         .namespace("/10_percent_luck/20_percent_skill")
    ///         .build()
    ///         .unwrap_err(),
    ///     RclrsError::RclError { code: RclReturnCode::NodeInvalidNamespace, .. }
    /// ));
    /// // A missing forward slash at the beginning is automatically added
    /// assert_eq!(
    ///     Node::builder(&context, "my_node")
    ///         .namespace("foo")
    ///         .build()?
    ///         .namespace(),
    ///     "/foo"
    /// );
    /// # Ok::<(), RclrsError>(())
    /// ```
    ///
    /// [1]: crate::Node#naming
    /// [2]: http://design.ros2.org/articles/topic_and_service_names.html
    /// [3]: https://docs.ros2.org/latest/api/rmw/validate__namespace_8h.html#a043f17d240cf13df01321b19a469ee49
    /// [4]: NodeBuilder::build
    pub fn namespace(mut self, namespace: &str) -> Self {
        self.namespace = namespace.to_string();
        self
    }

    /// Enables or disables using global arguments.
    ///
    /// The "global" arguments are those used in [creating the context][1].
    ///
    /// # Example
    /// ```
    /// # use rclrs::{Context, Node, NodeBuilder, RclrsError};
    /// let context_args = ["--ros-args", "--remap", "__node:=your_node"]
    ///   .map(String::from);
    /// let context = Context::new(context_args)?;
    /// // Ignore the global arguments:
    /// let node_without_global_args =
    ///   rclrs::create_node_builder(&context, "my_node")
    ///   .use_global_arguments(false)
    ///   .build()?;
    /// assert_eq!(node_without_global_args.name(), "my_node");
    /// // Do not ignore the global arguments:
    /// let node_with_global_args =
    ///   rclrs::create_node_builder(&context, "my_other_node")
    ///   .use_global_arguments(true)
    ///   .build()?;
    /// assert_eq!(node_with_global_args.name(), "your_node");
    /// # Ok::<(), RclrsError>(())
    /// ```
    ///
    /// [1]: crate::Context::new
    pub fn use_global_arguments(mut self, enable: bool) -> Self {
        self.use_global_arguments = enable;
        self
    }

    /// Sets node-specific command line arguments.
    ///
    /// These arguments are parsed the same way as those for [`Context::new()`][1].
    /// However, the node-specific command line arguments have higher precedence than the arguments
    /// used in creating the context.
    ///
    /// For more details about command line arguments, see [here][2].
    ///    
    /// # Example
    /// ```
    /// # use rclrs::{Context, Node, NodeBuilder, RclrsError};
    /// // Usually, this would change the name of "my_node" to "context_args_node":
    /// let context_args = ["--ros-args", "--remap", "my_node:__node:=context_args_node"]
    ///   .map(String::from);
    /// let context = Context::new(context_args)?;
    /// // But the node arguments will change it to "node_args_node":
    /// let node_args = ["--ros-args", "--remap", "my_node:__node:=node_args_node"]
    ///   .map(String::from);
    /// let node =
    ///   rclrs::create_node_builder(&context, "my_node")
    ///   .arguments(node_args)
    ///   .build()?;
    /// assert_eq!(node.name(), "node_args_node");
    /// # Ok::<(), RclrsError>(())
    /// ```
    ///
    /// [1]: crate::Context::new
    /// [2]: https://design.ros2.org/articles/ros_command_line_arguments.html
    pub fn arguments(mut self, arguments: impl IntoIterator<Item = String>) -> Self {
        self.arguments = arguments.into_iter().collect();
        self
    }

    /// Enables or disables logging to rosout.
    ///
    /// When enabled, log messages are published to the `/rosout` topic in addition to
    /// standard output.
    ///
    /// This option is currently unused in `rclrs`.
    pub fn enable_rosout(mut self, enable: bool) -> Self {
        self.enable_rosout = enable;
        self
    }

    /// Sets the node's clock type.
    pub fn clock_type(mut self, clock_type: ClockType) -> Self {
        self.clock_type = clock_type;
        self
    }

    /// Sets the QoSProfile for the clock subscription.
    pub fn clock_qos(mut self, clock_qos: QoSProfile) -> Self {
        self.clock_qos = clock_qos;
        self
    }

    /// Builds the node instance.
    ///
    /// Node name and namespace validation is performed in this method.
    ///
    /// For example usage, see the [`NodeBuilder`][1] docs.
    ///
    /// [1]: crate::NodeBuilder
    pub fn build(&self) -> Result<Arc<Node>, RclrsError> {
        let node_name =
            CString::new(self.name.as_str()).map_err(|err| RclrsError::StringContainsNul {
                err,
                s: self.name.clone(),
            })?;
        let node_namespace =
            CString::new(self.namespace.as_str()).map_err(|err| RclrsError::StringContainsNul {
                err,
                s: self.namespace.clone(),
            })?;
        let rcl_node_options = self.create_rcl_node_options()?;
        let rcl_context = &mut *self.context.lock().unwrap();

        // SAFETY: Getting a zero-initialized value is always safe.
        let mut rcl_node = unsafe { rcl_get_zero_initialized_node() };
        unsafe {
            // SAFETY: The rcl_node is zero-initialized as expected by this function.
            // The strings and node options are copied by this function, so we don't need
            // to keep them alive.
            // The rcl_context has to be kept alive because it is co-owned by the node.
            rcl_node_init(
                &mut rcl_node,
                node_name.as_ptr(),
                node_namespace.as_ptr(),
                rcl_context,
                &rcl_node_options,
            )
            .ok()?;
        };

        let rcl_node_mtx = Arc::new(Mutex::new(rcl_node));
        let _parameter = ParameterInterface::new(
            &rcl_node_mtx,
            &rcl_node_options.arguments,
            &rcl_context.global_arguments,
        )?;
        Ok(Arc::new_cyclic(|weak| Node {
            rcl_node_mtx,
            rcl_context_mtx: self.context.clone(),
            clients_mtx: Mutex::new(vec![]),
            guard_conditions_mtx: Mutex::new(vec![]),
            services_mtx: Mutex::new(vec![]),
            subscriptions_mtx: Mutex::new(vec![]),
<<<<<<< HEAD
            _time_source: TimeSource::new(weak.clone(), self.clock_type),
            _parameter,
=======
            _time_source: TimeSource::builder(weak.clone(), self.clock_type)
                .clock_qos(self.clock_qos)
                .build()
                .unwrap(),
            _parameter_map,
>>>>>>> 382f780e
        }))
    }

    /// Creates a rcl_node_options_t struct from this builder.
    ///
    /// Any fields not present in the builder will have their default value.
    /// For detail about default values, see [`NodeBuilder`][1] docs.
    ///
    /// [1]: crate::NodeBuilder
    fn create_rcl_node_options(&self) -> Result<rcl_node_options_t, RclrsError> {
        // SAFETY: No preconditions for this function.
        let mut rcl_node_options = unsafe { rcl_node_get_default_options() };

        let cstring_args = self
            .arguments
            .iter()
            .map(|s| match CString::new(s.as_str()) {
                Ok(cstr) => Ok(cstr),
                Err(err) => Err(RclrsError::StringContainsNul { s: s.clone(), err }),
            })
            .collect::<Result<Vec<_>, _>>()?;

        let cstring_arg_ptrs = cstring_args.iter().map(|s| s.as_ptr()).collect::<Vec<_>>();
        unsafe {
            // SAFETY: This function does not store the ephemeral cstring_args_ptrs
            // pointers. We are passing in a zero-initialized arguments struct as expected.
            rcl_parse_arguments(
                cstring_arg_ptrs.len() as i32,
                cstring_arg_ptrs.as_ptr(),
                rcutils_get_default_allocator(),
                &mut rcl_node_options.arguments,
            )
        }
        .ok()?;

        rcl_node_options.use_global_arguments = self.use_global_arguments;
        rcl_node_options.enable_rosout = self.enable_rosout;
        // SAFETY: No preconditions for this function.
        rcl_node_options.allocator = unsafe { rcutils_get_default_allocator() };

        Ok(rcl_node_options)
    }
}

impl Drop for rcl_node_options_t {
    fn drop(&mut self) {
        // SAFETY: Do not finish this struct except here.
        unsafe {
            // This also finalizes the `rcl_arguments_t` contained in `rcl_node_options_t`.
            rcl_node_options_fini(self).ok().unwrap();
        }
    }
}<|MERGE_RESOLUTION|>--- conflicted
+++ resolved
@@ -2,14 +2,10 @@
 use std::sync::{Arc, Mutex};
 
 use crate::rcl_bindings::*;
-<<<<<<< HEAD
-use crate::{ClockType, Context, Node, ParameterInterface, RclrsError, TimeSource, ToResult};
-=======
 use crate::{
-    node::call_string_getter_with_handle, resolve_parameter_overrides, ClockType, Context, Node,
-    QoSProfile, RclrsError, TimeSource, ToResult, QOS_PROFILE_CLOCK,
+    ClockType, Context, Node, ParameterInterface, QoSProfile, RclrsError, TimeSource, ToResult,
+    QOS_PROFILE_CLOCK,
 };
->>>>>>> 382f780e
 
 /// A builder for creating a [`Node`][1].
 ///
@@ -297,16 +293,11 @@
             guard_conditions_mtx: Mutex::new(vec![]),
             services_mtx: Mutex::new(vec![]),
             subscriptions_mtx: Mutex::new(vec![]),
-<<<<<<< HEAD
-            _time_source: TimeSource::new(weak.clone(), self.clock_type),
-            _parameter,
-=======
             _time_source: TimeSource::builder(weak.clone(), self.clock_type)
                 .clock_qos(self.clock_qos)
                 .build()
                 .unwrap(),
-            _parameter_map,
->>>>>>> 382f780e
+            _parameter,
         }))
     }
 
