--- conflicted
+++ resolved
@@ -38,16 +38,16 @@
 
 #[derive(Clone, Debug)]
 struct ParameterOptionsStorage {
-    _description: Arc<str>,
-    _constraints: Arc<str>,
+    description: Arc<str>,
+    constraints: Arc<str>,
     ranges: ParameterRanges,
 }
 
 impl<T: ParameterVariant> From<ParameterOptions<T>> for ParameterOptionsStorage {
     fn from(opts: ParameterOptions<T>) -> Self {
         Self {
-            _description: opts.description,
-            _constraints: opts.constraints,
+            description: opts.description,
+            constraints: opts.constraints,
             ranges: opts.ranges.into(),
         }
     }
@@ -710,17 +710,9 @@
 }
 
 pub(crate) struct ParameterInterface {
-<<<<<<< HEAD
-    _parameter_map: Arc<Mutex<ParameterMap>>,
-    _override_map: ParameterOverrideMap,
-    _services: Mutex<Option<ParameterService>>,
-=======
     parameter_map: Arc<Mutex<ParameterMap>>,
     override_map: ParameterOverrideMap,
-    allow_undeclared: AtomicBool,
-    // NOTE(luca-della-vedova) add a ParameterService field to this struct to add support for
-    // services.
->>>>>>> 90828169
+    services: Mutex<Option<ParameterService>>,
 }
 
 impl ParameterInterface {
@@ -736,15 +728,9 @@
         };
 
         Ok(ParameterInterface {
-<<<<<<< HEAD
-            _parameter_map: Default::default(),
-            _override_map,
-            _services: Mutex::new(None),
-=======
             parameter_map: Default::default(),
             override_map,
-            allow_undeclared: Default::default(),
->>>>>>> 90828169
+            services: Mutex::new(None),
         })
     }
 
@@ -764,8 +750,8 @@
     }
 
     pub(crate) fn create_services(&self, node: &Node) -> Result<(), RclrsError> {
-        *self._services.lock().unwrap() =
-            Some(ParameterService::new(node, self._parameter_map.clone())?);
+        *self.services.lock().unwrap() =
+            Some(ParameterService::new(node, self.parameter_map.clone())?);
         Ok(())
     }
 
@@ -841,7 +827,7 @@
     }
 
     pub(crate) fn allow_undeclared(&self) {
-        self._parameter_map.lock().unwrap().allow_undeclared = true;
+        self.parameter_map.lock().unwrap().allow_undeclared = true;
     }
 }
 
